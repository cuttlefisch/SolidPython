--- conflicted
+++ resolved
@@ -76,7 +76,7 @@
                 paths = [ range( len( points))]
             openscad_object.__init__( self, 'polygon', {'points':points, 'paths': paths})
         
-''',
+            ''',
     'hole':'''class hole( openscad_object):
     def __init__( self):
         openscad_object.__init__( self, 'hole', {})
@@ -328,22 +328,11 @@
         hole_kids = []
 
         for child in self.children:
-<<<<<<< HEAD
-            # Record holes that are present
-            if child.is_hole:
-                hole_kids.append( child)
-                # Mark that there are holes below all upper nodes,
-                # so the necessary transforms can be written later
-                p = child
-                while p.parent and not p.is_part_root:
-                    p = p.parent
-=======
             path.append( child)
             if child.is_hole:
                 hole_kids.append( child)
                 # Mark all parents as having a hole child
                 for p in path:
->>>>>>> c4b87d3d
                     p.has_hole_children = True
             # Don't append holes from separate parts below us                   
             elif child.is_part_root:
@@ -387,7 +376,7 @@
             s += child._render( render_holes)
                 
         # Then render self and prepend/wrap it around the children
-        # I've added designated parts and explicit holes to SolidPython
+        # I've added designated parts and explicit holes to SolidPython.
         # OpenSCAD has neither, so don't render anything from these objects                
         if self.name in non_rendered_classes:
             pass
@@ -444,44 +433,6 @@
                 
         s += ")"
         return s
-<<<<<<< HEAD
-=======
-        
-    def _render(self, render_holes=False):
-        '''
-        NOTE: In general, you won't want to call this method. For most purposes,
-        you really want scad_render(), 
-        Calling obj._render won't include necessary 'use' or 'include' statements
-        '''      
-        s = self._render_str_no_children()
-        
-        if self.children != None and len(self.children) > 0:
-            s += " {"
-            for child in self.children:
-                # Don't immediately render hole children.
-                # Add them to the parent's hole list,
-                # And render after everything else
-                if child.is_hole and not render_holes:
-                    continue
-                s += indent(child._render( render_holes))
-            s += "\n}"
-        else:
-            s += ";"
-            
-        # If this is the root object, find all holes
-        # and subtract them after all positive geometry is rendered
-        if not self.parent:
-            hole_children = self.find_hole_children()
-            
-            if len(hole_children) > 0:
-                s += "\n/* All Holes Below*/"
-                s += self._render_hole_children()
-                
-                # wrap everything in the difference
-                s = "difference() {" + indent(s) + "\n}"
-        return s
->>>>>>> c4b87d3d
-    
     def _render_hole_children( self):
         # Run down the tree, rendering only those nodes
         # that are holes or have holes beneath them
